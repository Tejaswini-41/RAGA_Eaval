--- conflicted
+++ resolved
@@ -1,5 +1,3 @@
-<<<<<<< HEAD
-=======
 
 # 🌟 Develop a sophisticated evaluation tool for assessing the quality of RAG-based
 Agent Copilot utilizing the Retrieval-Augmented Generation (RAG) Assessment
@@ -187,5 +185,4 @@
 
 Licensed under the [MIT License](LICENSE).
 
-🕒 *Last updated: March 16, 2025*
->>>>>>> 1a7b2341
+🕒 *Last updated: March 16, 2025*